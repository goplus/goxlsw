--- conflicted
+++ resolved
@@ -1,27 +1,19 @@
 package server
 
 import (
-	"bytes"
 	"errors"
 	"fmt"
-	"go/types"
 	"maps"
-	"path"
 	"slices"
 	"strings"
 
-	"github.com/goplus/gop/ast"
 	gopast "github.com/goplus/gop/ast"
 	goptoken "github.com/goplus/gop/token"
-	"github.com/goplus/gop/x/typesutil"
 	"github.com/goplus/goxlsw/gop"
 	"github.com/goplus/goxlsw/gop/goputil"
 	"github.com/goplus/goxlsw/internal/analysis"
-	"github.com/goplus/goxlsw/internal/pkgdata"
-	"github.com/goplus/goxlsw/internal/util"
 	"github.com/goplus/goxlsw/internal/vfs"
 	"github.com/goplus/goxlsw/jsonrpc2"
-	"github.com/goplus/goxlsw/pkgdoc"
 )
 
 // MessageReplier is an interface for sending messages back to the client.
@@ -354,348 +346,6 @@
 	return DocumentURI(string(s.workspaceRootURI) + path)
 }
 
-<<<<<<< HEAD
-// fromPosition converts a token.Position to an LSP Position.
-func (s *Server) fromPosition(proj *gop.Project, astFile *gopast.File, position goptoken.Position) Position {
-	tokenFile := proj.Fset.File(astFile.Pos())
-
-	line := position.Line
-	lineStart := int(tokenFile.LineStart(line))
-	relLineStart := lineStart - tokenFile.Base()
-	lineContent := astFile.Code[relLineStart : relLineStart+position.Column-1]
-	utf16Offset := utf8OffsetToUTF16(string(lineContent), position.Column-1)
-
-	return Position{
-		Line:      uint32(position.Line - 1),
-		Character: uint32(utf16Offset),
-	}
-}
-
-func (s *Server) toPosition(proj *gop.Project, astFile *gopast.File, position Position) goptoken.Position {
-	tokenFile := proj.Fset.File(astFile.Pos())
-
-	line := min(int(position.Line)+1, tokenFile.LineCount())
-	lineStart := int(tokenFile.LineStart(line))
-	relLineStart := lineStart - tokenFile.Base()
-	lineContent := astFile.Code[relLineStart:]
-	if i := bytes.IndexByte(lineContent, '\n'); i >= 0 {
-		lineContent = lineContent[:i]
-	}
-	utf8Offset := utf16OffsetToUTF8(string(lineContent), int(position.Character))
-	column := utf8Offset + 1
-
-	return goptoken.Position{
-		Filename: tokenFile.Name(),
-		Offset:   relLineStart + utf8Offset,
-		Line:     line,
-		Column:   column,
-	}
-}
-
-func (s *Server) identAtASTFilePosition(proj *gop.Project, astFile *gopast.File, position goptoken.Position) *gopast.Ident {
-	var (
-		bestIdent    *gopast.Ident
-		bestNodeSpan int
-	)
-	fset := proj.Fset
-	for _, ident := range s.identsAtASTFileLine(proj, astFile, position.Line) {
-		identPos := fset.Position(ident.Pos())
-		identEnd := fset.Position(ident.End())
-		if position.Column < identPos.Column || position.Column > identEnd.Column {
-			continue
-		}
-
-		nodeSpan := identEnd.Column - identPos.Column
-		if bestIdent == nil || nodeSpan < bestNodeSpan {
-			bestIdent = ident
-			bestNodeSpan = nodeSpan
-		}
-	}
-	return bestIdent
-}
-
-// identsAtASTFileLine returns the identifiers at the given line in the given
-// AST file.
-func (s *Server) identsAtASTFileLine(proj *gop.Project, astFile *gopast.File, line int) (idents []*gopast.Ident) {
-	astFilePos := proj.Fset.Position(astFile.Pos())
-	ast.Inspect(astFile, func(node gopast.Node) bool {
-		if ident, ok := node.(*gopast.Ident); ok {
-			// Check if the identifier is at the given line.
-			identPos := proj.Fset.Position(ident.Pos())
-			if identPos.Filename == astFilePos.Filename && identPos.Line == line {
-				idents = append(idents, ident)
-			}
-		}
-		return true
-	})
-	return
-}
-
-// rangeForASTFilePosition returns a [Range] for the given position in an AST file.
-func (s *Server) rangeForASTFilePosition(proj *gop.Project, astFile *gopast.File, position goptoken.Position) Range {
-	p := s.fromPosition(proj, astFile, position)
-	return Range{Start: p, End: p}
-}
-
-// rangeForPos returns the [Range] for the given position.
-func (s *Server) rangeForPos(proj *gop.Project, pos goptoken.Pos) Range {
-	return s.rangeForASTFilePosition(proj, s.posASTFile(proj, pos), proj.Fset.Position(pos))
-}
-
-// posASTFile returns the AST file for the given position.
-func (s *Server) posASTFile(proj *gop.Project, pos goptoken.Pos) *gopast.File {
-	return getASTPkg(proj).Files[s.posFilename(proj, pos)]
-}
-
-// posFilename returns the filename for the given position.
-func (s *Server) posFilename(proj *gop.Project, pos goptoken.Pos) string {
-	return proj.Fset.Position(pos).Filename
-}
-
-// isInFset reports whether the given position exists in the file set.
-func (s *Server) isInFset(proj *gop.Project, pos goptoken.Pos) bool {
-	return proj.Fset.File(pos) != nil
-}
-
-// locationForPos returns the [Location] for the given position.
-func (s *Server) locationForPos(proj *gop.Project, pos goptoken.Pos) Location {
-	return Location{
-		URI:   s.toDocumentURI(s.posFilename(proj, pos)),
-		Range: s.rangeForPos(proj, pos),
-	}
-}
-
-// rangeForNode returns the [Range] for the given node.
-func (s *Server) rangeForNode(proj *gop.Project, node gopast.Node) Range {
-	return s.rangeForASTFileNode(proj, s.nodeASTFile(proj, node), node)
-}
-
-// rangeForASTFileNode returns the [Range] for the given node in the given AST file.
-func (s *Server) rangeForASTFileNode(proj *gop.Project, astFile *gopast.File, node gopast.Node) Range {
-	fset := proj.Fset
-	return Range{
-		Start: s.fromPosition(proj, astFile, fset.Position(node.Pos())),
-		End:   s.fromPosition(proj, astFile, fset.Position(node.End())),
-	}
-}
-
-// nodeASTFile returns the AST file for the given node.
-func (s *Server) nodeASTFile(proj *gop.Project, node gopast.Node) *gopast.File {
-	return s.posASTFile(proj, node.Pos())
-}
-
-// nodeFilename returns the filename for the given node.
-func (s *Server) nodeFilename(proj *gop.Project, node gopast.Node) string {
-	return s.posFilename(proj, node.Pos())
-}
-
-// defIdentFor returns the identifier where the given object is defined.
-func (s *Server) defIdentFor(info *typesutil.Info, obj types.Object) *gopast.Ident {
-	if obj == nil {
-		return nil
-	}
-	for ident, o := range info.Defs {
-		if o == obj {
-			return ident
-		}
-	}
-	return nil
-}
-
-// spxDefinitionsForIdent returns all spx definitions for the given identifier.
-// It returns multiple definitions only if the identifier is a Go+ overloadable
-// function.
-func (s *Server) spxDefinitionsForIdent(proj *gop.Project, typeInfo *typesutil.Info, ident *gopast.Ident) []SpxDefinition {
-	if ident.Name == "_" {
-		return nil
-	}
-	return s.spxDefinitionsFor(proj, typeInfo, typeInfo.ObjectOf(ident), s.selectorTypeNameForIdent(proj, typeInfo, ident))
-}
-
-// spxDefinitionsFor returns all spx definitions for the given object. It
-// returns multiple definitions only if the object is a Go+ overloadable
-// function.
-func (s *Server) spxDefinitionsFor(proj *gop.Project, typeInfo *typesutil.Info, obj types.Object, selectorTypeName string) []SpxDefinition {
-	if obj == nil {
-		return nil
-	}
-	if isBuiltinObject(obj) {
-		return []SpxDefinition{GetSpxDefinitionForBuiltinObj(obj)}
-	}
-
-	var pkgDoc *pkgdoc.PkgDoc
-	if pkgPath := util.PackagePath(obj.Pkg()); pkgPath == "main" {
-		pkgDoc = getPkgDoc(proj)
-	} else {
-		pkgDoc, _ = pkgdata.GetPkgDoc(pkgPath)
-	}
-
-	switch obj := obj.(type) {
-	case *types.Var:
-		return []SpxDefinition{GetSpxDefinitionForVar(obj, selectorTypeName, s.isDefinedInFirstVarBlock(proj, typeInfo, obj), pkgDoc)}
-	case *types.Const:
-		return []SpxDefinition{GetSpxDefinitionForConst(obj, pkgDoc)}
-	case *types.TypeName:
-		return []SpxDefinition{GetSpxDefinitionForType(obj, pkgDoc)}
-	case *types.Func:
-		if defIdent := s.defIdentFor(typeInfo, obj); defIdent != nil && goputil.IsShadow(proj, defIdent) {
-			return nil
-		}
-		if isUnexpandableGopOverloadableFunc(obj) {
-			return nil
-		}
-		if funcOverloads := expandGopOverloadableFunc(obj); funcOverloads != nil {
-			defs := make([]SpxDefinition, 0, len(funcOverloads))
-			for _, funcOverload := range funcOverloads {
-				defs = append(defs, GetSpxDefinitionForFunc(funcOverload, selectorTypeName, pkgDoc))
-			}
-			return defs
-		}
-		return []SpxDefinition{GetSpxDefinitionForFunc(obj, selectorTypeName, pkgDoc)}
-	case *types.PkgName:
-		return []SpxDefinition{GetSpxDefinitionForPkg(obj, pkgDoc)}
-	}
-	return nil
-}
-
-// isDefinedInFirstVarBlock reports whether the given object is defined in the
-// first var block of an AST file.
-func (s *Server) isDefinedInFirstVarBlock(proj *gop.Project, typeInfo *typesutil.Info, obj types.Object) bool {
-	defIdent := s.defIdentFor(typeInfo, obj)
-	if defIdent == nil {
-		return false
-	}
-	astFile := s.nodeASTFile(proj, defIdent)
-	if astFile == nil {
-		return false
-	}
-	firstVarBlock := astFile.ClassFieldsDecl()
-	if firstVarBlock == nil {
-		return false
-	}
-	return defIdent.Pos() >= firstVarBlock.Pos() && defIdent.End() <= firstVarBlock.End()
-}
-
-// selectorTypeNameForIdent returns the selector type name for the given
-// identifier. It returns empty string if no selector can be inferred.
-func (s *Server) selectorTypeNameForIdent(proj *gop.Project, typeInfo *typesutil.Info, ident *gopast.Ident) string {
-	astFile := s.nodeASTFile(proj, ident)
-	if astFile == nil {
-		return ""
-	}
-
-	if path, _ := util.PathEnclosingInterval(astFile, ident.Pos(), ident.End()); len(path) > 0 {
-		for _, node := range slices.Backward(path) {
-			sel, ok := node.(*gopast.SelectorExpr)
-			if !ok {
-				continue
-			}
-			tv, ok := typeInfo.Types[sel.X]
-			if !ok {
-				continue
-			}
-
-			switch typ := unwrapPointerType(tv.Type).(type) {
-			case *types.Named:
-				obj := typ.Obj()
-				typeName := obj.Name()
-				if isSpxPkgObject(obj) && typeName == "SpriteImpl" {
-					typeName = "Sprite"
-				}
-				return typeName
-			case *types.Interface:
-				if typ.String() == "interface{}" {
-					return ""
-				}
-				return typ.String()
-			}
-		}
-	}
-
-	obj := typeInfo.ObjectOf(ident)
-	if obj == nil || obj.Pkg() == nil {
-		return ""
-	}
-	if isSpxPkgObject(obj) {
-		astFileScope := typeInfo.Scopes[astFile]
-		innermostScope := s.innermostScopeAt(proj, typeInfo, ident.Pos())
-		if innermostScope == astFileScope || (astFile.HasShadowEntry() && s.innermostScopeAt(proj, typeInfo, astFile.ShadowEntry.Pos()) == innermostScope) {
-			spxFile := s.nodeFilename(proj, ident)
-			if spxFileBaseName := path.Base(spxFile); spxFileBaseName == "main.spx" {
-				return "Game"
-			}
-			return "Sprite"
-		}
-	}
-	switch obj := obj.(type) {
-	case *types.Var:
-		if !obj.IsField() {
-			return ""
-		}
-
-		for _, def := range typeInfo.Defs {
-			if def == nil {
-				continue
-			}
-			named, ok := unwrapPointerType(def.Type()).(*types.Named)
-			if !ok || named.Obj().Pkg() != obj.Pkg() || !isNamedStructType(named) {
-				continue
-			}
-
-			var typeName string
-			walkStruct(named, func(member types.Object, selector *types.Named) bool {
-				if field, ok := member.(*types.Var); ok && field == obj {
-					typeName = selector.Obj().Name()
-					return false
-				}
-				return true
-			})
-			if isSpxPkgObject(obj) && typeName == "SpriteImpl" {
-				typeName = "Sprite"
-			}
-			if typeName != "" {
-				return typeName
-			}
-		}
-	case *types.Func:
-		recv := obj.Type().(*types.Signature).Recv()
-		if recv == nil {
-			return ""
-		}
-
-		switch typ := unwrapPointerType(recv.Type()).(type) {
-		case *types.Named:
-			obj := typ.Obj()
-			typeName := obj.Name()
-			if isSpxPkgObject(obj) && typeName == "SpriteImpl" {
-				typeName = "Sprite"
-			}
-			return typeName
-		case *types.Interface:
-			if typ.String() == "interface{}" {
-				return ""
-			}
-			return typ.String()
-		}
-	}
-	return ""
-}
-
-// innermostScopeAt returns the innermost scope that contains the given
-// position. It returns nil if not found.
-func (s *Server) innermostScopeAt(proj *gop.Project, typeInfo *typesutil.Info, pos goptoken.Pos) *types.Scope {
-	fileScope := typeInfo.Scopes[s.posASTFile(proj, pos)]
-	if fileScope == nil {
-		return nil
-	}
-	innermostScope := fileScope
-	for _, scope := range typeInfo.Scopes {
-		if scope.Contains(pos) && fileScope.Contains(scope.Pos()) && innermostScope.Contains(scope.Pos()) {
-			innermostScope = scope
-		}
-	}
-	return innermostScope
-=======
 // posDocumentURI returns the [DocumentURI] for the given position in the project.
 func (s *Server) posDocumentURI(proj *gop.Project, pos goptoken.Pos) DocumentURI {
 	return s.toDocumentURI(goputil.PosFilename(proj, pos))
@@ -720,5 +370,4 @@
 		URI:   s.nodeDocumentURI(proj, node),
 		Range: RangeForNode(proj, node),
 	}
->>>>>>> 4e5fb13e
 }