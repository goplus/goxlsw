package server

import (
	"errors"
	"fmt"
	"maps"
	"slices"
	"strings"

	gopast "github.com/goplus/gop/ast"
	goptoken "github.com/goplus/gop/token"
	"github.com/goplus/goxlsw/gop"
	"github.com/goplus/goxlsw/gop/goputil"
	"github.com/goplus/goxlsw/internal"
	"github.com/goplus/goxlsw/internal/analysis"
	"github.com/goplus/goxlsw/internal/vfs"
	"github.com/goplus/goxlsw/jsonrpc2"
	"github.com/goplus/mod/gopmod"
	"github.com/goplus/mod/modload"
)

// MessageReplier is an interface for sending messages back to the client.
type MessageReplier interface {
	// ReplyMessage sends a message back to the client.
	//
	// The message can be one of:
	//   - [jsonrpc2.Response]: sent in response to a call.
	//   - [jsonrpc2.Notification]: sent for server-initiated notifications.
	ReplyMessage(m jsonrpc2.Message) error
}

// FileMapGetter is a function that returns a map of file names to [vfs.MapFile]s.
type FileMapGetter func() map[string]vfs.MapFile

// Server is the core language server implementation that handles LSP messages.
type Server struct {
	workspaceRootURI DocumentURI
	workspaceRootFS  *vfs.MapFS
	replier          MessageReplier
	analyzers        []*analysis.Analyzer
	fileMapGetter    FileMapGetter // TODO(wyvern): Remove this field.
}

func (s *Server) getProj() *gop.Project {
	return s.workspaceRootFS
}

func (s *Server) getProjWithFile() *gop.Project {
	proj := s.workspaceRootFS
	proj.UpdateFiles(s.fileMapGetter())
	return proj
}

// New creates a new Server instance.
func New(mapFS *vfs.MapFS, replier MessageReplier, fileMapGetter FileMapGetter) *Server {
	mod := gopmod.New(modload.Default)
	if err := mod.ImportClasses(); err != nil {
<<<<<<< HEAD
		panic(err)
=======
		panic(fmt.Errorf("failed to import classes: %w", err))
>>>>>>> 14526944
	}
	mapFS.Path = "main"
	mapFS.Mod = mod
	mapFS.Importer = internal.Importer
	return &Server{
		// TODO(spxls): Initialize request should set workspaceRootURI value
		workspaceRootURI: "file:///",
		workspaceRootFS:  mapFS,
		replier:          replier,
		analyzers:        initAnalyzers(true),
		fileMapGetter:    fileMapGetter,
	}
}

// InitAnalyzers initializes the analyzers for the server.
func initAnalyzers(staticcheck bool) []*analysis.Analyzer {
	analyzers := slices.Collect(maps.Values(analysis.DefaultAnalyzers))
	if staticcheck {
		analyzers = slices.AppendSeq(analyzers, maps.Values(analysis.StaticcheckAnalyzers))
	}
	return analyzers
}

// HandleMessage handles an incoming LSP message.
func (s *Server) HandleMessage(m jsonrpc2.Message) error {
	switch m := m.(type) {
	case *jsonrpc2.Call:
		return s.handleCall(m)
	case *jsonrpc2.Notification:
		return s.handleNotification(m)
	}
	return fmt.Errorf("unsupported message type: %T", m)
}

// handleCall handles a call message.
func (s *Server) handleCall(c *jsonrpc2.Call) error {
	switch c.Method() {
	case "initialize":
		var params InitializeParams
		if err := UnmarshalJSON(c.Params(), &params); err != nil {
			return s.replyParseError(c.ID(), err)
		}
		return errors.New("TODO")
	case "shutdown":
		s.runWithResponse(c.ID(), func() (any, error) {
			return nil, nil // Protocol conformance only.
		})
	case "textDocument/hover":
		var params HoverParams
		if err := UnmarshalJSON(c.Params(), &params); err != nil {
			return s.replyParseError(c.ID(), err)
		}
		s.runWithResponse(c.ID(), func() (any, error) {
			return s.textDocumentHover(&params)
		})
	case "textDocument/completion":
		var params CompletionParams
		if err := UnmarshalJSON(c.Params(), &params); err != nil {
			return s.replyParseError(c.ID(), err)
		}
		s.runWithResponse(c.ID(), func() (any, error) {
			return s.textDocumentCompletion(&params)
		})
	case "textDocument/signatureHelp":
		var params SignatureHelpParams
		if err := UnmarshalJSON(c.Params(), &params); err != nil {
			return s.replyParseError(c.ID(), err)
		}
		s.runWithResponse(c.ID(), func() (any, error) {
			return s.textDocumentSignatureHelp(&params)
		})
	case "textDocument/declaration":
		var params DeclarationParams
		if err := UnmarshalJSON(c.Params(), &params); err != nil {
			return s.replyParseError(c.ID(), err)
		}
		s.runWithResponse(c.ID(), func() (any, error) {
			return s.textDocumentDeclaration(&params)
		})
	case "textDocument/definition":
		var params DefinitionParams
		if err := UnmarshalJSON(c.Params(), &params); err != nil {
			return s.replyParseError(c.ID(), err)
		}
		s.runWithResponse(c.ID(), func() (any, error) {
			return s.textDocumentDefinition(&params)
		})
	case "textDocument/typeDefinition":
		var params TypeDefinitionParams
		if err := UnmarshalJSON(c.Params(), &params); err != nil {
			return s.replyParseError(c.ID(), err)
		}
		s.runWithResponse(c.ID(), func() (any, error) {
			return s.textDocumentTypeDefinition(&params)
		})
	case "textDocument/implementation":
		var params ImplementationParams
		if err := UnmarshalJSON(c.Params(), &params); err != nil {
			return s.replyParseError(c.ID(), err)
		}
		s.runWithResponse(c.ID(), func() (any, error) {
			return s.textDocumentImplementation(&params)
		})
	case "textDocument/references":
		var params ReferenceParams
		if err := UnmarshalJSON(c.Params(), &params); err != nil {
			return s.replyParseError(c.ID(), err)
		}
		s.runWithResponse(c.ID(), func() (any, error) {
			return s.textDocumentReferences(&params)
		})
	case "textDocument/documentHighlight":
		var params DocumentHighlightParams
		if err := UnmarshalJSON(c.Params(), &params); err != nil {
			return s.replyParseError(c.ID(), err)
		}
		s.runWithResponse(c.ID(), func() (any, error) {
			return s.textDocumentDocumentHighlight(&params)
		})
	case "textDocument/documentLink":
		var params DocumentLinkParams
		if err := UnmarshalJSON(c.Params(), &params); err != nil {
			return s.replyParseError(c.ID(), err)
		}
		s.runWithResponse(c.ID(), func() (any, error) {
			return s.textDocumentDocumentLink(&params)
		})
	case "textDocument/diagnostic":
		var params DocumentDiagnosticParams
		if err := UnmarshalJSON(c.Params(), &params); err != nil {
			return s.replyParseError(c.ID(), err)
		}
		s.runWithResponse(c.ID(), func() (any, error) {
			return s.textDocumentDiagnostic(&params)
		})
	case "workspace/diagnostic":
		var params WorkspaceDiagnosticParams
		if err := UnmarshalJSON(c.Params(), &params); err != nil {
			return s.replyParseError(c.ID(), err)
		}
		s.runWithResponse(c.ID(), func() (any, error) {
			return s.workspaceDiagnostic(&params)
		})
	case "textDocument/formatting":
		var params DocumentFormattingParams
		if err := UnmarshalJSON(c.Params(), &params); err != nil {
			return s.replyParseError(c.ID(), err)
		}
		s.runWithResponse(c.ID(), func() (any, error) {
			return s.textDocumentFormatting(&params)
		})
	case "textDocument/prepareRename":
		var params PrepareRenameParams
		if err := UnmarshalJSON(c.Params(), &params); err != nil {
			return s.replyParseError(c.ID(), err)
		}
		s.runWithResponse(c.ID(), func() (any, error) {
			return s.textDocumentPrepareRename(&params)
		})
	case "textDocument/rename":
		var params RenameParams
		if err := UnmarshalJSON(c.Params(), &params); err != nil {
			return s.replyParseError(c.ID(), err)
		}
		s.runWithResponse(c.ID(), func() (any, error) {
			return s.textDocumentRename(&params)
		})
	case "textDocument/semanticTokens/full":
		var params SemanticTokensParams
		if err := UnmarshalJSON(c.Params(), &params); err != nil {
			return s.replyParseError(c.ID(), err)
		}
		s.runWithResponse(c.ID(), func() (any, error) {
			return s.textDocumentSemanticTokensFull(&params)
		})
	case "textDocument/inlayHint":
		var params InlayHintParams
		if err := UnmarshalJSON(c.Params(), &params); err != nil {
			return s.replyParseError(c.ID(), err)
		}
		s.runWithResponse(c.ID(), func() (any, error) {
			return s.textDocumentInlayHint(&params)
		})
	case "workspace/executeCommand":
		var params ExecuteCommandParams
		if err := UnmarshalJSON(c.Params(), &params); err != nil {
			return s.replyParseError(c.ID(), err)
		}
		s.runWithResponse(c.ID(), func() (any, error) {
			return s.workspaceExecuteCommand(&params)
		})
	default:
		return s.replyMethodNotFound(c.ID(), c.Method())
	}
	return nil
}

// handleNotification handles a notification message.
func (s *Server) handleNotification(n *jsonrpc2.Notification) error {
	switch n.Method() {
	case "initialized":
		var params InitializedParams
		if err := UnmarshalJSON(n.Params(), &params); err != nil {
			return fmt.Errorf("failed to parse initialized params: %w", err)
		}
		return errors.New("TODO")
	case "exit":
		return nil // Protocol conformance only.
	case "textDocument/didOpen":
		var params DidOpenTextDocumentParams
		if err := UnmarshalJSON(n.Params(), &params); err != nil {
			return fmt.Errorf("failed to parse didOpen params: %w", err)
		}

		return s.didOpen(&params)
	case "textDocument/didChange":
		var params DidChangeTextDocumentParams
		if err := UnmarshalJSON(n.Params(), &params); err != nil {
			return fmt.Errorf("failed to parse didChange params: %w", err)
		}
		return s.didChange(&params)
	case "textDocument/didSave":
		var params DidSaveTextDocumentParams
		if err := UnmarshalJSON(n.Params(), &params); err != nil {
			return fmt.Errorf("failed to parse didSave params: %w", err)
		}
		return s.didSave(&params)
	case "textDocument/didClose":
		var params DidCloseTextDocumentParams
		if err := UnmarshalJSON(n.Params(), &params); err != nil {
			return fmt.Errorf("failed to parse didClose params: %w", err)
		}
		return s.didClose(&params)
	}
	return nil
}

// publishDiagnostics sends diagnostic notifications to the client.
func (s *Server) publishDiagnostics(uri DocumentURI, diagnostics []Diagnostic) error {
	params := &PublishDiagnosticsParams{
		URI:         uri,
		Diagnostics: diagnostics,
	}
	n, err := jsonrpc2.NewNotification("textDocument/publishDiagnostics", params)
	if err != nil {
		return fmt.Errorf("failed to create diagnostic notification: %w", err)
	}
	return s.replier.ReplyMessage(n)
}

// run runs the given function in a goroutine and replies to the client with any
// errors.
func (s *Server) run(id jsonrpc2.ID, fn func() error) {
	go func() {
		if err := fn(); err != nil {
			s.replyError(id, err)
		}
	}()
}

// runWithResponse runs the given function in a goroutine and handles the response.
func (s *Server) runWithResponse(id jsonrpc2.ID, fn func() (any, error)) {
	s.run(id, func() error {
		result, err := fn()
		resp, err := jsonrpc2.NewResponse(id, result, err)
		if err != nil {
			return err
		}
		return s.replier.ReplyMessage(resp)
	})
}

// replyError replies to the client with an error response.
func (s *Server) replyError(id jsonrpc2.ID, err error) error {
	resp, err := jsonrpc2.NewResponse(id, nil, err)
	if err != nil {
		return err
	}
	return s.replier.ReplyMessage(resp)
}

// replyMethodNotFound replies to the client with a method not found error response.
func (s *Server) replyMethodNotFound(id jsonrpc2.ID, method string) error {
	return s.replyError(id, fmt.Errorf("%w: %s", jsonrpc2.ErrMethodNotFound, method))
}

// replyParseError replies to the client with a parse error response.
func (s *Server) replyParseError(id jsonrpc2.ID, err error) error {
	return s.replyError(id, fmt.Errorf("%w: %s", jsonrpc2.ErrParse, err))
}

// fromDocumentURI returns the relative path from a [DocumentURI].
func (s *Server) fromDocumentURI(documentURI DocumentURI) (string, error) {
	uri := string(documentURI)
	rootURI := string(s.workspaceRootURI)
	if !strings.HasPrefix(uri, rootURI) {
		return "", fmt.Errorf("document URI %q does not have workspace root URI %q as prefix", uri, rootURI)
	}
	return strings.TrimPrefix(uri, rootURI), nil
}

// toDocumentURI returns the [DocumentURI] for a relative path.
func (s *Server) toDocumentURI(path string) DocumentURI {
	return DocumentURI(string(s.workspaceRootURI) + path)
}

// posDocumentURI returns the [DocumentURI] for the given position in the project.
func (s *Server) posDocumentURI(proj *gop.Project, pos goptoken.Pos) DocumentURI {
	return s.toDocumentURI(goputil.PosFilename(proj, pos))
}

// nodeDocumentURI returns the [DocumentURI] for the given node in the project.
func (s *Server) nodeDocumentURI(proj *gop.Project, node gopast.Node) DocumentURI {
	return s.posDocumentURI(proj, node.Pos())
}

// locationForPos returns the [Location] for the given position in the project.
func (s *Server) locationForPos(proj *gop.Project, pos goptoken.Pos) Location {
	return Location{
		URI:   s.posDocumentURI(proj, pos),
		Range: RangeForPos(proj, pos),
	}
}

// locationForNode returns the [Location] for the given node in the project.
func (s *Server) locationForNode(proj *gop.Project, node gopast.Node) Location {
	return Location{
		URI:   s.nodeDocumentURI(proj, node),
		Range: RangeForNode(proj, node),
	}
}<|MERGE_RESOLUTION|>--- conflicted
+++ resolved
@@ -55,11 +55,7 @@
 func New(mapFS *vfs.MapFS, replier MessageReplier, fileMapGetter FileMapGetter) *Server {
 	mod := gopmod.New(modload.Default)
 	if err := mod.ImportClasses(); err != nil {
-<<<<<<< HEAD
-		panic(err)
-=======
 		panic(fmt.Errorf("failed to import classes: %w", err))
->>>>>>> 14526944
 	}
 	mapFS.Path = "main"
 	mapFS.Mod = mod
