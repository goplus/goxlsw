package server

import (
	"fmt"
	"go/types"
	"path"
	"slices"
	"strconv"
	"strings"
	"sync"

	"github.com/goplus/gogen"
	gopast "github.com/goplus/gop/ast"
	gopscanner "github.com/goplus/gop/scanner"
	goptoken "github.com/goplus/gop/token"
	"github.com/goplus/gop/x/typesutil"
	"github.com/goplus/goxlsw/gop"
	"github.com/goplus/goxlsw/gop/goputil"
	"github.com/goplus/goxlsw/internal/analysis/ast/inspector"
	"github.com/goplus/goxlsw/internal/analysis/passes/inspect"
	"github.com/goplus/goxlsw/internal/analysis/protocol"
	"github.com/goplus/goxlsw/internal/pkgdata"
	"github.com/goplus/goxlsw/internal/vfs"
	"github.com/goplus/goxlsw/pkgdoc"
	"github.com/qiniu/x/errors"
)

// errNoMainSpxFile is the error returned when no valid main.spx file is found
// in the main package while compiling.
var errNoMainSpxFile = errors.New("no valid main.spx file found in main package")

func getPkgDoc(proj *gop.Project) *pkgdoc.PkgDoc {
	ret, _ := proj.PkgDoc()
	return ret
}

func getTypeInfo(proj *gop.Project) *typesutil.Info {
	_, ret, _, _ := proj.TypeInfo()
	return ret
}

func getPkg(proj *gop.Project) *types.Package {
	ret, _, _, _ := proj.TypeInfo()
	return ret
}

func getASTPkg(proj *gop.Project) *gopast.Package {
	ret, _ := proj.ASTPackage()
	return ret
}

// compileResult contains the compile results and additional information from
// the compile process.
type compileResult struct {
	proj *gop.Project

	// mainSpxFile is the main.spx file path.
	mainSpxFile string

	// spxResourceSet is the set of spx resources.
	spxResourceSet SpxResourceSet

	// spxResourceRefs stores spx resource references.
	spxResourceRefs []SpxResourceRef

	// seenSpxResourceRefs stores already seen spx resource references to avoid
	// duplicates.
	seenSpxResourceRefs map[SpxResourceRef]struct{}

	// spxSoundResourceAutoBindings stores spx sound resource auto-bindings.
	spxSoundResourceAutoBindings map[types.Object]struct{}

	// spxSpriteResourceAutoBindings stores spx sprite resource auto-bindings.
	spxSpriteResourceAutoBindings map[types.Object]struct{}

	// diagnostics stores diagnostic messages for each document.
	diagnostics map[DocumentURI][]Diagnostic

	// seenDiagnostics stores already reported diagnostics to avoid duplicates.
	seenDiagnostics map[DocumentURI]map[string]struct{}

	// hasErrorSeverityDiagnostic is true if the compile result has any
	// diagnostics with error severity.
	hasErrorSeverityDiagnostic bool

	// computedCache is the cache for computed results.
	computedCache compileResultComputedCache
}

// compileResultComputedCache represents the computed cache for [compileResult].
type compileResultComputedCache struct {
	// identsAtASTFileLines stores the identifiers at the given AST file line.
	identsAtASTFileLines sync.Map // map[astFileLine][]*gopast.Ident

	// spxDefinitionsForNamedStructs stores spx definitions for named structs.
	spxDefinitionsForNamedStructs sync.Map // map[*types.Named][]SpxDefinition

	// documentLinks stores document links for each document URI.
	documentLinks sync.Map // map[DocumentURI][]DocumentLink

	// semanticTokens stores semantic tokens for each document URI.
	semanticTokens sync.Map // map[DocumentURI][]uint32
}

// astFileLine represents an AST file line.
type astFileLine struct {
	astFile *gopast.File
	line    int
}

// newCompileResult creates a new [compileResult].
func newCompileResult(proj *gop.Project) *compileResult {
	return &compileResult{
		proj:                          proj,
		spxSoundResourceAutoBindings:  make(map[types.Object]struct{}),
		spxSpriteResourceAutoBindings: make(map[types.Object]struct{}),
		diagnostics:                   make(map[DocumentURI][]Diagnostic),
	}
}

<<<<<<< HEAD
=======
// selectorTypeNameForIdent returns the selector type name for the given
// identifier. It returns empty string if no selector can be inferred.
func (r *compileResult) selectorTypeNameForIdent(ident *gopast.Ident) string {
	astFile := goputil.NodeASTFile(r.proj, ident)
	if astFile == nil {
		return ""
	}

	var typeName string
	goputil.WalkPathEnclosingInterval(astFile, ident.Pos(), ident.End(), true, func(node gopast.Node) bool {
		sel, ok := node.(*gopast.SelectorExpr)
		if !ok {
			return true
		}
		tv, ok := getTypeInfo(r.proj).Types[sel.X]
		if !ok {
			return true
		}

		switch typ := goputil.DerefType(tv.Type).(type) {
		case *types.Named:
			obj := typ.Obj()
			typeName = obj.Name()
			if IsInSpxPkg(obj) && typeName == "SpriteImpl" {
				typeName = "Sprite"
			}
			return false
		case *types.Interface:
			typeName = typ.String()
			if typeName == "interface{}" {
				typeName = ""
			}
			return false
		}
		return true
	})
	if typeName != "" {
		return typeName
	}

	typeInfo := getTypeInfo(r.proj)
	obj := typeInfo.ObjectOf(ident)
	if obj == nil || obj.Pkg() == nil {
		return ""
	}
	if IsInSpxPkg(obj) {
		astFileScope := typeInfo.Scopes[astFile]
		innermostScope := goputil.InnermostScopeAt(r.proj, ident.Pos())
		if innermostScope == astFileScope || (astFile.HasShadowEntry() && goputil.InnermostScopeAt(r.proj, astFile.ShadowEntry.Pos()) == innermostScope) {
			spxFile := goputil.NodeFilename(r.proj, ident)
			if spxFile == r.mainSpxFile {
				return "Game"
			}
			return "Sprite"
		}
	}
	switch obj := obj.(type) {
	case *types.Var:
		if !obj.IsField() {
			return ""
		}

		for _, def := range typeInfo.Defs {
			if def == nil {
				continue
			}
			named, ok := goputil.DerefType(def.Type()).(*types.Named)
			if !ok || named.Obj().Pkg() != obj.Pkg() || !goputil.IsNamedStructType(named) {
				continue
			}

			var typeName string
			goputil.WalkStruct(named, func(member types.Object, selector *types.Named) bool {
				if field, ok := member.(*types.Var); ok && field == obj {
					typeName = selector.Obj().Name()
					return false
				}
				return true
			})
			if IsInSpxPkg(obj) && typeName == "SpriteImpl" {
				typeName = "Sprite"
			}
			if typeName != "" {
				return typeName
			}
		}
	case *types.Func:
		recv := obj.Type().(*types.Signature).Recv()
		if recv == nil {
			return ""
		}

		switch typ := goputil.DerefType(recv.Type()).(type) {
		case *types.Named:
			obj := typ.Obj()
			typeName := obj.Name()
			if IsInSpxPkg(obj) && typeName == "SpriteImpl" {
				typeName = "Sprite"
			}
			return typeName
		case *types.Interface:
			if typ.String() == "interface{}" {
				return ""
			}
			return typ.String()
		}
	}
	return ""
}

>>>>>>> 14526944
// spxDefinitionsFor returns all spx definitions for the given object. It
// returns multiple definitions only if the object is a Go+ overloadable
// function.
func (r *compileResult) spxDefinitionsFor(obj types.Object, selectorTypeName string) []SpxDefinition {
	if obj == nil {
		return nil
	}
	if goputil.IsInBuiltinPkg(obj) {
		return []SpxDefinition{GetSpxDefinitionForBuiltinObj(obj)}
	}

	var pkgDoc *pkgdoc.PkgDoc
	if goputil.IsInMainPkg(obj) {
		pkgDoc = getPkgDoc(r.proj)
	} else {
		pkgPath := goputil.PkgPath(obj.Pkg())
		pkgDoc, _ = pkgdata.GetPkgDoc(pkgPath)
	}

	switch obj := obj.(type) {
	case *types.Var:
		return []SpxDefinition{GetSpxDefinitionForVar(obj, selectorTypeName, goputil.IsDefinedInClassFieldsDecl(r.proj, obj), pkgDoc)}
	case *types.Const:
		return []SpxDefinition{GetSpxDefinitionForConst(obj, pkgDoc)}
	case *types.TypeName:
		return []SpxDefinition{GetSpxDefinitionForType(obj, pkgDoc)}
	case *types.Func:
		if defIdent := goputil.DefIdentFor(r.proj, obj); defIdent != nil && defIdent.Implicit() {
			return nil
		}
		if goputil.IsUnexpandableGopOverloadableFunc(obj) {
			return nil
		}
		if funcOverloads := goputil.ExpandGopOverloadableFunc(obj); funcOverloads != nil {
			defs := make([]SpxDefinition, 0, len(funcOverloads))
			for _, funcOverload := range funcOverloads {
				defs = append(defs, GetSpxDefinitionForFunc(funcOverload, selectorTypeName, pkgDoc))
			}
			return defs
		}
		return []SpxDefinition{GetSpxDefinitionForFunc(obj, selectorTypeName, pkgDoc)}
	case *types.PkgName:
		return []SpxDefinition{GetSpxDefinitionForPkg(obj, pkgDoc)}
	}
	return nil
}

// spxDefinitionsForIdent returns all spx definitions for the given identifier.
// It returns multiple definitions only if the identifier is a Go+ overloadable
// function.
func (r *compileResult) spxDefinitionsForIdent(proj *gop.Project, typeInfo *typesutil.Info, ident *gopast.Ident) []SpxDefinition {
	if ident.Name == "_" {
		return nil
	}
	return r.spxDefinitionsFor(typeInfo.ObjectOf(ident), SelectorTypeNameForIdent(proj, typeInfo, ident))
}

// spxDefinitionsForNamedStruct returns all spx definitions for the given named
// struct type.
func (r *compileResult) spxDefinitionsForNamedStruct(named *types.Named) (defs []SpxDefinition) {
	if defsIface, ok := r.computedCache.spxDefinitionsForNamedStructs.Load(named); ok {
		return defsIface.([]SpxDefinition)
	}
	defer func() {
		r.computedCache.spxDefinitionsForNamedStructs.Store(named, slices.Clip(defs))
	}()

	goputil.WalkStruct(named, func(member types.Object, selector *types.Named) bool {
		defs = append(defs, r.spxDefinitionsFor(member, selector.Obj().Name())...)
		return true
	})
	return
}

// spxDefinitionForField returns the spx definition for the given field and
// optional selector type name.
func (r *compileResult) spxDefinitionForField(proj *gop.Project, typeInfo *typesutil.Info, field *types.Var, selectorTypeName string) SpxDefinition {
	var (
		forceVar bool
		pkgDoc   *pkgdoc.PkgDoc
	)
	if defIdent := goputil.DefIdentFor(r.proj, field); defIdent != nil {
		if selectorTypeName == "" {
			selectorTypeName = SelectorTypeNameForIdent(proj, typeInfo, defIdent)
		}
		forceVar = goputil.IsDefinedInClassFieldsDecl(r.proj, field)
		pkgDoc = getPkgDoc(r.proj)
	} else {
		pkg := field.Pkg()
		pkgPath := goputil.PkgPath(pkg)
		pkgDoc, _ = pkgdata.GetPkgDoc(pkgPath)
	}
	return GetSpxDefinitionForVar(field, selectorTypeName, forceVar, pkgDoc)
}

// spxDefinitionForMethod returns the spx definition for the given method and
// optional selector type name.
func (r *compileResult) spxDefinitionForMethod(proj *gop.Project, typeInfo *typesutil.Info, method *types.Func, selectorTypeName string) SpxDefinition {
	var pkgDoc *pkgdoc.PkgDoc
	if defIdent := goputil.DefIdentFor(r.proj, method); defIdent != nil {
		if selectorTypeName == "" {
			selectorTypeName = SelectorTypeNameForIdent(proj, typeInfo, defIdent)
		}
		pkgDoc = getPkgDoc(r.proj)
	} else {
		if idx := strings.LastIndex(selectorTypeName, "."); idx >= 0 {
			selectorTypeName = selectorTypeName[idx+1:]
		}
		pkg := method.Pkg()
		pkgPath := goputil.PkgPath(pkg)
		pkgDoc, _ = pkgdata.GetPkgDoc(pkgPath)
	}
	return GetSpxDefinitionForFunc(method, selectorTypeName, pkgDoc)
}

// isInSpxEventHandler checks if the given position is inside an spx event
// handler callback.
func (r *compileResult) isInSpxEventHandler(pos goptoken.Pos) bool {
	astFile := goputil.PosASTFile(r.proj, pos)
	if astFile == nil {
		return false
	}

	typeInfo := getTypeInfo(r.proj)

	var isIn bool
	goputil.WalkPathEnclosingInterval(astFile, pos-1, pos, false, func(node gopast.Node) bool {
		callExpr, ok := node.(*gopast.CallExpr)
		if !ok || len(callExpr.Args) == 0 {
			return true
		}
		funcIdent, ok := callExpr.Fun.(*gopast.Ident)
		if !ok {
			return true
		}
		funcObj := typeInfo.ObjectOf(funcIdent)
		if !IsInSpxPkg(funcObj) {
			return true
		}
		isIn = IsSpxEventHandlerFuncName(funcIdent.Name)
		return !isIn // Stop walking if we found a match.
	})
	return isIn
}

// spxResourceRefAtASTFilePosition returns the spx resource reference at the
// given position in the given AST file.
func (r *compileResult) spxResourceRefAtASTFilePosition(astFile *gopast.File, position goptoken.Position) *SpxResourceRef {
	var (
		bestRef      *SpxResourceRef
		bestNodeSpan int
	)
	fset := r.proj.Fset
	for _, ref := range r.spxResourceRefs {
		nodePos := fset.Position(ref.Node.Pos())
		nodeEnd := fset.Position(ref.Node.End())
		if nodePos.Filename != position.Filename ||
			position.Line != nodePos.Line ||
			position.Column < nodePos.Column ||
			position.Column > nodeEnd.Column {
			continue
		}

		nodeSpan := nodeEnd.Column - nodePos.Column
		if bestRef == nil || nodeSpan < bestNodeSpan {
			bestRef = &ref
			bestNodeSpan = nodeSpan
		}
	}
	return bestRef
}

// spxImportsAtASTFilePosition returns the import at the given position in the given AST file.
func (r *compileResult) spxImportsAtASTFilePosition(astFile *gopast.File, position goptoken.Position) *SpxReferencePkg {
	fset := r.proj.Fset
	for _, imp := range astFile.Imports {
		nodePos := fset.Position(imp.Pos())
		nodeEnd := fset.Position(imp.End())
		if nodePos.Filename != position.Filename ||
			position.Line != nodePos.Line ||
			position.Column < nodePos.Column ||
			position.Column > nodeEnd.Column {
			continue
		}

		pkg, err := strconv.Unquote(imp.Path.Value)
		if err != nil {
			continue
		}
		pkgDoc, err := pkgdata.GetPkgDoc(pkg)
		if err != nil {
			continue
		}
		return &SpxReferencePkg{
			Pkg:     pkgDoc,
			PkgPath: pkg,
			Node:    imp,
		}
	}
	return nil
}

// addSpxResourceRef adds an spx resource reference to the compile result.
func (r *compileResult) addSpxResourceRef(ref SpxResourceRef) {
	if r.seenSpxResourceRefs == nil {
		r.seenSpxResourceRefs = make(map[SpxResourceRef]struct{})
	}

	if _, ok := r.seenSpxResourceRefs[ref]; ok {
		return
	}
	r.seenSpxResourceRefs[ref] = struct{}{}

	r.spxResourceRefs = append(r.spxResourceRefs, ref)
}

// addDiagnostics adds diagnostics to the compile result.
func (r *compileResult) addDiagnostics(documentURI DocumentURI, diags ...Diagnostic) {
	if r.seenDiagnostics == nil {
		r.seenDiagnostics = make(map[DocumentURI]map[string]struct{})
	}
	seenDiagnostics := r.seenDiagnostics[documentURI]
	if seenDiagnostics == nil {
		seenDiagnostics = make(map[string]struct{})
		r.seenDiagnostics[documentURI] = seenDiagnostics
	}

	r.diagnostics[documentURI] = slices.Grow(r.diagnostics[documentURI], len(diags))
	for _, diag := range diags {
		fingerprint := fmt.Sprintf("%d\n%v\n%s", diag.Severity, diag.Range, diag.Message)
		if _, ok := seenDiagnostics[fingerprint]; ok {
			continue
		}
		seenDiagnostics[fingerprint] = struct{}{}

		r.diagnostics[documentURI] = append(r.diagnostics[documentURI], diag)
		if diag.Severity == SeverityError {
			r.hasErrorSeverityDiagnostic = true
		}
	}
}

// compile compiles spx source files and returns compile result. It uses cached
// result if available.
func (s *Server) compile() (*compileResult, error) {
	// NOTE(xsw): don't create a snapshot
	snapshot := s.workspaceRootFS // .Snapshot()

	// TODO(wyvern): remove this once we have a better way to update files.
	snapshot.UpdateFiles(s.fileMapGetter())
	return s.compileAt(snapshot)
}

// compileAt compiles spx source files at the given snapshot and returns the
// compile result.
func (s *Server) compileAt(snapshot *vfs.MapFS) (*compileResult, error) {
	spxFiles, err := vfs.ListSpxFiles(snapshot)
	if err != nil {
		return nil, fmt.Errorf("failed to get spx files: %w", err)
	}
	if len(spxFiles) == 0 {
		return nil, errNoMainSpxFile
	}

	result := newCompileResult(snapshot)
	for _, spxFile := range spxFiles {
		documentURI := s.toDocumentURI(spxFile)
		result.diagnostics[documentURI] = []Diagnostic{}

		astFile, err := snapshot.AST(spxFile)
		if err != nil {
			var (
				errorList gopscanner.ErrorList
				codeError *gogen.CodeError
			)
			if errors.As(err, &errorList) && astFile.Pos().IsValid() {
				// Handle parse errors.
				for _, e := range errorList {
					result.addDiagnostics(documentURI, Diagnostic{
						Severity: SeverityError,
						Range:    RangeForASTFilePosition(result.proj, astFile, e.Pos),
						Message:  e.Msg,
					})
				}
			} else if errors.As(err, &codeError) {
				// Handle code generation errors.
				result.addDiagnostics(documentURI, Diagnostic{
					Severity: SeverityError,
					Range:    RangeForPos(result.proj, codeError.Pos),
					Message:  codeError.Error(),
				})
			} else {
				// Handle unknown errors (including recovered panics).
				result.addDiagnostics(documentURI, Diagnostic{
					Severity: SeverityError,
					Message:  fmt.Sprintf("failed to parse spx file: %v", err),
				})
			}
		}
		if astFile == nil {
			continue
		}
		if astFile.Name.Name != "main" && astFile.Pos().IsValid() {
			result.addDiagnostics(documentURI, Diagnostic{
				Severity: SeverityError,
				Range:    RangeForASTFileNode(result.proj, astFile, astFile.Name),
				Message:  "package name must be main",
			})
			continue
		}

		if spxFileBaseName := path.Base(spxFile); spxFileBaseName == "main.spx" {
			result.mainSpxFile = spxFile
		}
	}
	if result.mainSpxFile == "" {
		if len(result.diagnostics) == 0 {
			return nil, errNoMainSpxFile
		}
		return result, nil
	}

	handleErr := func(err error) {
		if typeErr, ok := err.(types.Error); ok {
			if !typeErr.Pos.IsValid() {
				panic(fmt.Sprintf("unexpected nopos error: %s", typeErr.Msg))
			}
			position := typeErr.Fset.Position(typeErr.Pos)
			documentURI := s.toDocumentURI(position.Filename)
			result.addDiagnostics(documentURI, Diagnostic{
				Severity: SeverityError,
				Range:    RangeForPos(result.proj, typeErr.Pos),
				Message:  typeErr.Msg,
			})
		}
	}

	_, _, err, _ = snapshot.TypeInfo()
	if err != nil {
		switch err := err.(type) {
		case errors.List:
			for _, e := range err {
				handleErr(e)
			}
		default:
			handleErr(err)
		}
	}

	s.inspectForSpxResourceSet(snapshot, result)
	s.inspectForSpxResourceRefs(result)
	s.inspectDiagnosticsAnalyzers(result)

	return result, nil
}

// compileAndGetASTFileForDocumentURI handles common compilation and file
// retrieval logic for a given document URI. The returned astFile is probably
// nil even if the compilation succeeded.
func (s *Server) compileAndGetASTFileForDocumentURI(uri DocumentURI) (result *compileResult, spxFile string, astFile *gopast.File, err error) {
	spxFile, err = s.fromDocumentURI(uri)
	if err != nil {
		return nil, "", nil, fmt.Errorf("failed to get file path from document URI %q: %w", uri, err)
	}
	if path.Ext(spxFile) != ".spx" {
		return nil, "", nil, fmt.Errorf("file %q does not have .spx extension", spxFile)
	}
	result, err = s.compile()
	if err != nil {
		return nil, "", nil, fmt.Errorf("failed to compile: %w", err)
	}
	astFile = getASTPkg(result.proj).Files[spxFile]
	return
}

// inspectForSpxResourceSet inspects for spx resource set in main.spx.
func (s *Server) inspectForSpxResourceSet(snapshot *vfs.MapFS, result *compileResult) {
	var typeInfo = getTypeInfo(snapshot)
	var spxResourceRootDir string
	gopast.Inspect(getASTPkg(result.proj).Files[result.mainSpxFile], func(node gopast.Node) bool {
		callExpr, ok := node.(*gopast.CallExpr)
		if !ok {
			return true
		}
		ident, ok := callExpr.Fun.(*gopast.Ident)
		if !ok || ident.Name != "run" {
			return true
		}

		if len(callExpr.Args) == 0 {
			return true
		}
		firstArg := callExpr.Args[0]
		firstArgTV, ok := typeInfo.Types[firstArg]
		if !ok {
			return true
		}

		if types.AssignableTo(firstArgTV.Type, types.Typ[types.String]) {
			spxResourceRootDir, _ = goputil.StringLitOrConstValue(firstArg, firstArgTV)
		} else {
			documentURI := s.toDocumentURI(result.mainSpxFile)
			result.addDiagnostics(documentURI, Diagnostic{
				Severity: SeverityError,
				Range:    RangeForNode(result.proj, firstArg),
				Message:  "first argument of run must be a string literal or constant",
			})
		}
		return false
	})
	if spxResourceRootDir == "" {
		spxResourceRootDir = "assets"
	}
	spxResourceRootFS := vfs.Sub(snapshot, spxResourceRootDir)

	spxResourceSet, err := NewSpxResourceSet(spxResourceRootFS)
	if err != nil {
		documentURI := s.toDocumentURI(result.mainSpxFile)
		result.addDiagnostics(documentURI, Diagnostic{
			Severity: SeverityError,
			Message:  fmt.Sprintf("failed to create spx resource set: %v", err),
		})
		return
	}
	result.spxResourceSet = *spxResourceSet
}

// inspectDiagnosticsAnalyzers runs registered analyzers on each spx source file
// and collects diagnostics.
//
// For each spx file in the main package, it:
//  1. Creates an analysis pass with file-specific information
//  2. Runs all registered analyzers on the file
//  3. Collects diagnostics from analyzers
//  4. Reports any analyzer errors as diagnostics
//
// Parameters:
//   - result: The compilation result containing AST and type information
//
// The function updates result.diagnostics with any issues found by analyzers.
// Diagnostic severity levels include:
//   - Error: For analyzer failures or serious code issues
//   - Warning: For potential problems that don't prevent compilation
func (s *Server) inspectDiagnosticsAnalyzers(result *compileResult) {
	proj := result.proj
	fset := proj.Fset
	typeInfo := getTypeInfo(proj)
	for spxFile, astFile := range getASTPkg(proj).Files {
		var diagnostics []Diagnostic
		pass := &protocol.Pass{
			Fset:      fset,
			Files:     []*gopast.File{astFile},
			TypesInfo: typeInfo,
			Report: func(d protocol.Diagnostic) {
				diagnostics = append(diagnostics, Diagnostic{
					Range:    RangeForPosEnd(proj, d.Pos, d.End),
					Severity: SeverityError,
					Message:  d.Message,
				})
			},
			ResultOf: map[*protocol.Analyzer]any{
				inspect.Analyzer: inspector.New([]*gopast.File{astFile}),
			},
		}

		for _, analyzer := range s.analyzers {
			an := analyzer.Analyzer()
			if _, err := an.Run(pass); err != nil {
				diagnostics = append(diagnostics, Diagnostic{
					Severity: SeverityError,
					Message:  fmt.Sprintf("analyzer %q failed: %v", an.Name, err),
				})
			}
		}

		documentURI := s.toDocumentURI(spxFile)
		result.addDiagnostics(documentURI, diagnostics...)
	}
}

// inspectForSpxResourceRefs inspects for spx resource references in the code.
func (s *Server) inspectForSpxResourceRefs(result *compileResult) {
	proj := result.proj
	typeInfo := getTypeInfo(proj)
	mainSpxFileScope := typeInfo.Scopes[getASTPkg(proj).Files[result.mainSpxFile]]

	// Check all identifier definitions.
	for ident, obj := range typeInfo.Defs {
		if ident == nil || !ident.Pos().IsValid() || obj == nil {
			continue
		}

		switch obj.(type) {
		case *types.Const, *types.Var:
			if ident.Obj == nil {
				break
			}
			valueSpec, ok := ident.Obj.Decl.(*gopast.ValueSpec)
			if !ok {
				break
			}
			idx := slices.Index(valueSpec.Names, ident)
			if idx < 0 || idx >= len(valueSpec.Values) {
				break
			}
			expr := valueSpec.Values[idx]

			s.inspectSpxResourceRefForTypeAtExpr(result, expr, goputil.DerefType(obj.Type()), nil)
		}

		v, ok := obj.(*types.Var)
		if !ok {
			continue
		}
		varType, ok := v.Type().(*types.Named)
		if !ok {
			continue
		}

		spxFile := goputil.NodeFilename(result.proj, ident)
		if spxFile != result.mainSpxFile || goputil.InnermostScopeAt(result.proj, ident.Pos()) != mainSpxFileScope {
			continue
		}

		var (
			isSpxSoundResourceAutoBinding  bool
			isSpxSpriteResourceAutoBinding bool
		)
		switch varType {
		case GetSpxSoundType():
			isSpxSoundResourceAutoBinding = result.spxResourceSet.Sound(v.Name()) != nil
		case GetSpxSpriteType():
			isSpxSpriteResourceAutoBinding = result.spxResourceSet.Sprite(v.Name()) != nil
		default:
			isSpxSpriteResourceAutoBinding = v.Name() == varType.Obj().Name() && vfs.HasSpriteType(result.proj, varType)
		}
		if !isSpxSoundResourceAutoBinding && !isSpxSpriteResourceAutoBinding {
			continue
		}

		if !goputil.IsDefinedInClassFieldsDecl(proj, obj) {
			documentURI := s.toDocumentURI(spxFile)
			result.addDiagnostics(documentURI, Diagnostic{
				Severity: SeverityWarning,
				Range:    RangeForNode(result.proj, ident),
				Message:  "resources must be defined in the first var block for auto-binding",
			})
			continue
		}

		switch {
		case isSpxSoundResourceAutoBinding:
			result.spxSoundResourceAutoBindings[obj] = struct{}{}
		case isSpxSpriteResourceAutoBinding:
			result.spxSpriteResourceAutoBindings[obj] = struct{}{}
		}
		s.inspectSpxResourceRefForTypeAtExpr(result, ident, goputil.DerefType(obj.Type()), nil)
	}

	// Check all identifier uses.
	for ident, obj := range typeInfo.Uses {
		if ident == nil || !ident.Pos().IsValid() || obj == nil {
			continue
		}
		s.inspectSpxResourceRefForTypeAtExpr(result, ident, goputil.DerefType(obj.Type()), nil)
	}

	// Check all type-checked expressions.
	for expr, tv := range typeInfo.Types {
		if expr == nil || !expr.Pos().IsValid() || tv.IsType() || tv.Type == nil {
			continue // Skip type identifiers.
		}

		switch expr := expr.(type) {
		case *gopast.CallExpr:
			funcTV, ok := typeInfo.Types[expr.Fun]
			if !ok {
				continue
			}
			funcSig, ok := funcTV.Type.(*types.Signature)
			if !ok {
				continue
			}

			var spxSpriteResource *SpxSpriteResource
			if recv := funcSig.Recv(); recv != nil {
				recvType := goputil.DerefType(recv.Type())
				switch recvType {
				case GetSpxSpriteType(), GetSpxSpriteImplType():
					spxSpriteResource = s.inspectSpxSpriteResourceRefAtExpr(result, expr, recvType)
				}
			}

			var lastParamType types.Type
			for i, arg := range expr.Args {
				var paramType types.Type
				if i < funcSig.Params().Len() {
					paramType = goputil.DerefType(funcSig.Params().At(i).Type())
					lastParamType = paramType
				} else {
					// Use the last parameter type for variadic functions.
					paramType = lastParamType
				}

				// Handle slice/array parameter types.
				if sliceType, ok := paramType.(*types.Slice); ok {
					paramType = goputil.DerefType(sliceType.Elem())
				} else if arrayType, ok := paramType.(*types.Array); ok {
					paramType = goputil.DerefType(arrayType.Elem())
				}

				if sliceLit, ok := arg.(*gopast.SliceLit); ok {
					for _, elt := range sliceLit.Elts {
						s.inspectSpxResourceRefForTypeAtExpr(result, elt, paramType, spxSpriteResource)
					}
				} else {
					s.inspectSpxResourceRefForTypeAtExpr(result, arg, paramType, spxSpriteResource)
				}
			}
		default:
			s.inspectSpxResourceRefForTypeAtExpr(result, expr, goputil.DerefType(tv.Type), nil)
		}
	}
}

// inspectSpxResourceRefForTypeAtExpr inspects an spx resource reference for a
// given type at an expression.
func (s *Server) inspectSpxResourceRefForTypeAtExpr(result *compileResult, expr gopast.Expr, typ types.Type, spxSpriteResource *SpxSpriteResource) {
	if ident, ok := expr.(*gopast.Ident); ok {
		switch typ {
		case GetSpxBackdropNameType(),
			GetSpxSpriteNameType(),
			GetSpxSoundNameType(),
			GetSpxWidgetNameType():
			astFile := goputil.NodeASTFile(result.proj, ident)
			if astFile == nil {
				return
			}

			goputil.WalkPathEnclosingInterval(astFile, ident.Pos(), ident.End(), false, func(node gopast.Node) bool {
				assignStmt, ok := node.(*gopast.AssignStmt)
				if !ok {
					return true
				}

				idx := slices.IndexFunc(assignStmt.Lhs, func(lhs gopast.Expr) bool {
					return lhs == ident
				})
				if idx < 0 || idx >= len(assignStmt.Rhs) {
					return true
				}
				expr = assignStmt.Rhs[idx]
				return false
			})
		}
	}

	switch typ {
	case GetSpxBackdropNameType():
		s.inspectSpxBackdropResourceRefAtExpr(result, expr, typ)
	case GetSpxSpriteNameType(), GetSpxSpriteType():
		s.inspectSpxSpriteResourceRefAtExpr(result, expr, typ)
	case GetSpxSpriteCostumeNameType():
		if spxSpriteResource != nil {
			s.inspectSpxSpriteCostumeResourceRefAtExpr(result, spxSpriteResource, expr, typ)
		}
	case GetSpxSpriteAnimationNameType():
		if spxSpriteResource != nil {
			s.inspectSpxSpriteAnimationResourceRefAtExpr(result, spxSpriteResource, expr, typ)
		}
	case GetSpxSoundNameType(), GetSpxSoundType():
		s.inspectSpxSoundResourceRefAtExpr(result, expr, typ)
	case GetSpxWidgetNameType():
		s.inspectSpxWidgetResourceRefAtExpr(result, expr, typ)
	default:
		if vfs.HasSpriteType(result.proj, typ) {
			s.inspectSpxSpriteResourceRefAtExpr(result, expr, typ)
		}
	}
}

// inspectSpxBackdropResourceRefAtExpr inspects an spx backdrop resource
// reference at an expression. It returns the spx backdrop resource if it was
// successfully retrieved.
func (s *Server) inspectSpxBackdropResourceRefAtExpr(result *compileResult, expr gopast.Expr, declaredType types.Type) *SpxBackdropResource {
	exprDocumentURI := s.nodeDocumentURI(result.proj, expr)
	exprRange := RangeForNode(result.proj, expr)
	exprTV := getTypeInfo(result.proj).Types[expr]

	typ := exprTV.Type
	if declaredType != nil {
		typ = declaredType
	}
	if typ != GetSpxBackdropNameType() {
		return nil
	}

	spxBackdropName, ok := goputil.StringLitOrConstValue(expr, exprTV)
	if !ok {
		return nil
	}
	if spxBackdropName == "" {
		result.addDiagnostics(exprDocumentURI, Diagnostic{
			Severity: SeverityError,
			Range:    exprRange,
			Message:  "backdrop resource name cannot be empty",
		})
		return nil
	}
	spxResourceRefKind := SpxResourceRefKindStringLiteral
	if _, ok := expr.(*gopast.Ident); ok {
		spxResourceRefKind = SpxResourceRefKindConstantReference
	}
	result.addSpxResourceRef(SpxResourceRef{
		ID:   SpxBackdropResourceID{BackdropName: spxBackdropName},
		Kind: spxResourceRefKind,
		Node: expr,
	})

	spxBackdropResource := result.spxResourceSet.Backdrop(spxBackdropName)
	if spxBackdropResource == nil {
		result.addDiagnostics(exprDocumentURI, Diagnostic{
			Severity: SeverityError,
			Range:    exprRange,
			Message:  fmt.Sprintf("backdrop resource %q not found", spxBackdropName),
		})
		return nil
	}
	return spxBackdropResource
}

// inspectSpxSpriteResourceRefAtExpr inspects an spx sprite resource reference
// at an expression. It returns the spx sprite resource if it was successfully
// retrieved.
func (s *Server) inspectSpxSpriteResourceRefAtExpr(result *compileResult, expr gopast.Expr, declaredType types.Type) *SpxSpriteResource {
	typeInfo := getTypeInfo(result.proj)
	exprDocumentURI := s.nodeDocumentURI(result.proj, expr)
	exprRange := RangeForNode(result.proj, expr)
	exprTV := typeInfo.Types[expr]

	typ := exprTV.Type
	if declaredType != nil {
		typ = declaredType
	}

	var spxSpriteName string
	if callExpr, ok := expr.(*gopast.CallExpr); ok {
		switch fun := callExpr.Fun.(type) {
		case *gopast.Ident:
			spxSpriteName = strings.TrimSuffix(path.Base(goputil.NodeFilename(result.proj, callExpr)), ".spx")
		case *gopast.SelectorExpr:
			ident, ok := fun.X.(*gopast.Ident)
			if !ok {
				return nil
			}
			return s.inspectSpxSpriteResourceRefAtExpr(result, ident, declaredType)
		default:
			return nil
		}
	}
	if spxSpriteName == "" {
		var spxResourceRefKind SpxResourceRefKind
		if typ == GetSpxSpriteNameType() {
			var ok bool
			spxSpriteName, ok = goputil.StringLitOrConstValue(expr, exprTV)
			if !ok {
				return nil
			}
			spxResourceRefKind = SpxResourceRefKindStringLiteral
			if _, ok := expr.(*gopast.Ident); ok {
				spxResourceRefKind = SpxResourceRefKindConstantReference
			}
		} else {
			ident, ok := expr.(*gopast.Ident)
			if !ok {
				return nil
			}
			obj := typeInfo.ObjectOf(ident)
			if obj == nil {
				return nil
			}
			if _, ok := result.spxSpriteResourceAutoBindings[obj]; !ok {
				return nil
			}
			spxSpriteName = obj.Name()
			defIdent := goputil.DefIdentFor(result.proj, obj)
			if defIdent == ident {
				spxResourceRefKind = SpxResourceRefKindAutoBinding
			} else {
				spxResourceRefKind = SpxResourceRefKindAutoBindingReference
			}
		}
		if spxSpriteName == "" {
			result.addDiagnostics(exprDocumentURI, Diagnostic{
				Severity: SeverityError,
				Range:    exprRange,
				Message:  "sprite resource name cannot be empty",
			})
			return nil
		}
		result.addSpxResourceRef(SpxResourceRef{
			ID:   SpxSpriteResourceID{SpriteName: spxSpriteName},
			Kind: spxResourceRefKind,
			Node: expr,
		})
	}

	spxSpriteResource := result.spxResourceSet.Sprite(spxSpriteName)
	if spxSpriteResource == nil {
		result.addDiagnostics(exprDocumentURI, Diagnostic{
			Severity: SeverityError,
			Range:    exprRange,
			Message:  fmt.Sprintf("sprite resource %q not found", spxSpriteName),
		})
		return nil
	}
	return spxSpriteResource
}

// inspectSpxSpriteCostumeResourceRefAtExpr inspects an spx sprite costume
// resource reference at an expression. It returns the spx sprite costume
// resource if it was successfully retrieved.
func (s *Server) inspectSpxSpriteCostumeResourceRefAtExpr(result *compileResult, spxSpriteResource *SpxSpriteResource, expr gopast.Expr, declaredType types.Type) *SpxSpriteCostumeResource {
	typeInfo := getTypeInfo(result.proj)
	exprDocumentURI := s.nodeDocumentURI(result.proj, expr)
	exprRange := RangeForNode(result.proj, expr)
	exprTV := typeInfo.Types[expr]

	typ := exprTV.Type
	if declaredType != nil {
		typ = declaredType
	}
	if typ != GetSpxSpriteCostumeNameType() {
		return nil
	}

	spxSpriteCostumeName, ok := goputil.StringLitOrConstValue(expr, exprTV)
	if !ok {
		return nil
	}
	if spxSpriteCostumeName == "" {
		result.addDiagnostics(exprDocumentURI, Diagnostic{
			Severity: SeverityError,
			Range:    exprRange,
			Message:  "sprite costume resource name cannot be empty",
		})
		return nil
	}
	spxResourceRefKind := SpxResourceRefKindStringLiteral
	if _, ok := expr.(*gopast.Ident); ok {
		spxResourceRefKind = SpxResourceRefKindConstantReference
	}
	result.addSpxResourceRef(SpxResourceRef{
		ID:   SpxSpriteCostumeResourceID{SpriteName: spxSpriteResource.Name, CostumeName: spxSpriteCostumeName},
		Kind: spxResourceRefKind,
		Node: expr,
	})

	spxSpriteCostumeResource := spxSpriteResource.Costume(spxSpriteCostumeName)
	if spxSpriteCostumeResource == nil {
		result.addDiagnostics(exprDocumentURI, Diagnostic{
			Severity: SeverityError,
			Range:    exprRange,
			Message:  fmt.Sprintf("costume resource %q not found in sprite %q", spxSpriteCostumeName, spxSpriteResource.Name),
		})
		return nil
	}
	return spxSpriteCostumeResource
}

// inspectSpxSpriteAnimationResourceRefAtExpr inspects an spx sprite animation
// resource reference at an expression. It returns the spx sprite animation
// resource if it was successfully retrieved.
func (s *Server) inspectSpxSpriteAnimationResourceRefAtExpr(result *compileResult, spxSpriteResource *SpxSpriteResource, expr gopast.Expr, declaredType types.Type) *SpxSpriteAnimationResource {
	typeInfo := getTypeInfo(result.proj)
	exprDocumentURI := s.nodeDocumentURI(result.proj, expr)
	exprRange := RangeForNode(result.proj, expr)
	exprTV := typeInfo.Types[expr]

	typ := exprTV.Type
	if declaredType != nil {
		typ = declaredType
	}
	if typ != GetSpxSpriteAnimationNameType() {
		return nil
	}

	spxSpriteAnimationName, ok := goputil.StringLitOrConstValue(expr, exprTV)
	if !ok {
		return nil
	}
	spxResourceRefKind := SpxResourceRefKindStringLiteral
	if _, ok := expr.(*gopast.Ident); ok {
		spxResourceRefKind = SpxResourceRefKindConstantReference
	}
	if spxSpriteAnimationName == "" {
		result.addDiagnostics(exprDocumentURI, Diagnostic{
			Severity: SeverityError,
			Range:    exprRange,
			Message:  "sprite animation resource name cannot be empty",
		})
		return nil
	}
	result.addSpxResourceRef(SpxResourceRef{
		ID:   SpxSpriteAnimationResourceID{SpriteName: spxSpriteResource.Name, AnimationName: spxSpriteAnimationName},
		Kind: spxResourceRefKind,
		Node: expr,
	})

	spxSpriteAnimationResource := spxSpriteResource.Animation(spxSpriteAnimationName)
	if spxSpriteAnimationResource == nil {
		result.addDiagnostics(exprDocumentURI, Diagnostic{
			Severity: SeverityError,
			Range:    exprRange,
			Message:  fmt.Sprintf("animation resource %q not found in sprite %q", spxSpriteAnimationName, spxSpriteResource.Name),
		})
		return nil
	}
	return spxSpriteAnimationResource
}

// inspectSpxSoundResourceRefAtExpr inspects an spx sound resource reference at
// an expression. It returns the spx sound resource if it was successfully
// retrieved.
func (s *Server) inspectSpxSoundResourceRefAtExpr(result *compileResult, expr gopast.Expr, declaredType types.Type) *SpxSoundResource {
	typeInfo := getTypeInfo(result.proj)
	exprDocumentURI := s.nodeDocumentURI(result.proj, expr)
	exprRange := RangeForNode(result.proj, expr)
	exprTV := typeInfo.Types[expr]

	typ := exprTV.Type
	if declaredType != nil {
		typ = declaredType
	}

	var (
		spxSoundName       string
		spxResourceRefKind SpxResourceRefKind
	)
	switch typ {
	case GetSpxSoundNameType():
		var ok bool
		spxSoundName, ok = goputil.StringLitOrConstValue(expr, exprTV)
		if !ok {
			return nil
		}
		spxResourceRefKind = SpxResourceRefKindStringLiteral
		if _, ok := expr.(*gopast.Ident); ok {
			spxResourceRefKind = SpxResourceRefKindConstantReference
		}
	case GetSpxSoundType():
		ident, ok := expr.(*gopast.Ident)
		if !ok {
			return nil
		}
		obj := typeInfo.ObjectOf(ident)
		if obj == nil {
			return nil
		}
		if _, ok := result.spxSoundResourceAutoBindings[obj]; !ok {
			return nil
		}
		spxSoundName = obj.Name()
		defIdent := goputil.DefIdentFor(result.proj, obj)
		if defIdent == ident {
			spxResourceRefKind = SpxResourceRefKindAutoBinding
		} else {
			spxResourceRefKind = SpxResourceRefKindAutoBindingReference
		}
	default:
		return nil
	}
	if spxSoundName == "" {
		result.addDiagnostics(exprDocumentURI, Diagnostic{
			Severity: SeverityError,
			Range:    exprRange,
			Message:  "sound resource name cannot be empty",
		})
		return nil
	}
	result.addSpxResourceRef(SpxResourceRef{
		ID:   SpxSoundResourceID{SoundName: spxSoundName},
		Kind: spxResourceRefKind,
		Node: expr,
	})

	spxSoundResource := result.spxResourceSet.Sound(spxSoundName)
	if spxSoundResource == nil {
		result.addDiagnostics(exprDocumentURI, Diagnostic{
			Severity: SeverityError,
			Range:    exprRange,
			Message:  fmt.Sprintf("sound resource %q not found", spxSoundName),
		})
		return nil
	}
	return spxSoundResource
}

// inspectSpxWidgetResourceRefAtExpr inspects an spx widget resource reference
// at an expression. It returns the spx widget resource if it was successfully
// retrieved.
func (s *Server) inspectSpxWidgetResourceRefAtExpr(result *compileResult, expr gopast.Expr, declaredType types.Type) *SpxWidgetResource {
	typeInfo := getTypeInfo(result.proj)
	exprDocumentURI := s.nodeDocumentURI(result.proj, expr)
	exprRange := RangeForNode(result.proj, expr)
	exprTV := typeInfo.Types[expr]

	typ := exprTV.Type
	if declaredType != nil {
		typ = declaredType
	}
	if typ != GetSpxWidgetNameType() {
		return nil
	}

	spxWidgetName, ok := goputil.StringLitOrConstValue(expr, exprTV)
	if !ok {
		return nil
	}
	spxResourceRefKind := SpxResourceRefKindStringLiteral
	if _, ok := expr.(*gopast.Ident); ok {
		spxResourceRefKind = SpxResourceRefKindConstantReference
	}
	if spxWidgetName == "" {
		result.addDiagnostics(exprDocumentURI, Diagnostic{
			Severity: SeverityError,
			Range:    exprRange,
			Message:  "widget resource name cannot be empty",
		})
		return nil
	}
	result.addSpxResourceRef(SpxResourceRef{
		ID:   SpxWidgetResourceID{WidgetName: spxWidgetName},
		Kind: spxResourceRefKind,
		Node: expr,
	})

	spxWidgetResource := result.spxResourceSet.Widget(spxWidgetName)
	if spxWidgetResource == nil {
		result.addDiagnostics(exprDocumentURI, Diagnostic{
			Severity: SeverityError,
			Range:    exprRange,
			Message:  fmt.Sprintf("widget resource %q not found", spxWidgetName),
		})
		return nil
	}
	return spxWidgetResource
}<|MERGE_RESOLUTION|>--- conflicted
+++ resolved
@@ -118,119 +118,6 @@
 	}
 }
 
-<<<<<<< HEAD
-=======
-// selectorTypeNameForIdent returns the selector type name for the given
-// identifier. It returns empty string if no selector can be inferred.
-func (r *compileResult) selectorTypeNameForIdent(ident *gopast.Ident) string {
-	astFile := goputil.NodeASTFile(r.proj, ident)
-	if astFile == nil {
-		return ""
-	}
-
-	var typeName string
-	goputil.WalkPathEnclosingInterval(astFile, ident.Pos(), ident.End(), true, func(node gopast.Node) bool {
-		sel, ok := node.(*gopast.SelectorExpr)
-		if !ok {
-			return true
-		}
-		tv, ok := getTypeInfo(r.proj).Types[sel.X]
-		if !ok {
-			return true
-		}
-
-		switch typ := goputil.DerefType(tv.Type).(type) {
-		case *types.Named:
-			obj := typ.Obj()
-			typeName = obj.Name()
-			if IsInSpxPkg(obj) && typeName == "SpriteImpl" {
-				typeName = "Sprite"
-			}
-			return false
-		case *types.Interface:
-			typeName = typ.String()
-			if typeName == "interface{}" {
-				typeName = ""
-			}
-			return false
-		}
-		return true
-	})
-	if typeName != "" {
-		return typeName
-	}
-
-	typeInfo := getTypeInfo(r.proj)
-	obj := typeInfo.ObjectOf(ident)
-	if obj == nil || obj.Pkg() == nil {
-		return ""
-	}
-	if IsInSpxPkg(obj) {
-		astFileScope := typeInfo.Scopes[astFile]
-		innermostScope := goputil.InnermostScopeAt(r.proj, ident.Pos())
-		if innermostScope == astFileScope || (astFile.HasShadowEntry() && goputil.InnermostScopeAt(r.proj, astFile.ShadowEntry.Pos()) == innermostScope) {
-			spxFile := goputil.NodeFilename(r.proj, ident)
-			if spxFile == r.mainSpxFile {
-				return "Game"
-			}
-			return "Sprite"
-		}
-	}
-	switch obj := obj.(type) {
-	case *types.Var:
-		if !obj.IsField() {
-			return ""
-		}
-
-		for _, def := range typeInfo.Defs {
-			if def == nil {
-				continue
-			}
-			named, ok := goputil.DerefType(def.Type()).(*types.Named)
-			if !ok || named.Obj().Pkg() != obj.Pkg() || !goputil.IsNamedStructType(named) {
-				continue
-			}
-
-			var typeName string
-			goputil.WalkStruct(named, func(member types.Object, selector *types.Named) bool {
-				if field, ok := member.(*types.Var); ok && field == obj {
-					typeName = selector.Obj().Name()
-					return false
-				}
-				return true
-			})
-			if IsInSpxPkg(obj) && typeName == "SpriteImpl" {
-				typeName = "Sprite"
-			}
-			if typeName != "" {
-				return typeName
-			}
-		}
-	case *types.Func:
-		recv := obj.Type().(*types.Signature).Recv()
-		if recv == nil {
-			return ""
-		}
-
-		switch typ := goputil.DerefType(recv.Type()).(type) {
-		case *types.Named:
-			obj := typ.Obj()
-			typeName := obj.Name()
-			if IsInSpxPkg(obj) && typeName == "SpriteImpl" {
-				typeName = "Sprite"
-			}
-			return typeName
-		case *types.Interface:
-			if typ.String() == "interface{}" {
-				return ""
-			}
-			return typ.String()
-		}
-	}
-	return ""
-}
-
->>>>>>> 14526944
 // spxDefinitionsFor returns all spx definitions for the given object. It
 // returns multiple definitions only if the object is a Go+ overloadable
 // function.
