--- conflicted
+++ resolved
@@ -28,22 +28,6 @@
 	typeInfo := getTypeInfo(proj)
 
 	// Add links for spx resource references.
-<<<<<<< HEAD
-	// links = slices.Grow(links, len(result.spxResourceRefs))
-	// for _, spxResourceRef := range result.spxResourceRefs {
-	// 	if s.nodeFilename(proj, spxResourceRef.Node) != spxFile {
-	// 		continue
-	// 	}
-	// 	target := URI(spxResourceRef.ID.URI())
-	// 	links = append(links, DocumentLink{
-	// 		Range:  s.rangeForNode(proj, spxResourceRef.Node),
-	// 		Target: &target,
-	// 		Data: SpxResourceRefDocumentLinkData{
-	// 			Kind: spxResourceRef.Kind,
-	// 		},
-	// 	})
-	// }
-=======
 	links = slices.Grow(links, len(result.spxResourceRefs))
 	for _, spxResourceRef := range result.spxResourceRefs {
 		if goputil.NodeFilename(result.proj, spxResourceRef.Node) != spxFile {
@@ -58,24 +42,15 @@
 			},
 		})
 	}
->>>>>>> 4e5fb13e
 
 	// Add links for spx definitions.
 	links = slices.Grow(links, len(typeInfo.Defs)+len(typeInfo.Uses))
 	addLinksForIdent := func(ident *gopast.Ident) {
-<<<<<<< HEAD
-		if s.nodeFilename(proj, ident) != spxFile {
-			return
-		}
-		if spxDefs := s.spxDefinitionsForIdent(proj, typeInfo, ident); spxDefs != nil {
-			identRange := s.rangeForNode(proj, ident)
-=======
 		if goputil.NodeFilename(result.proj, ident) != spxFile {
 			return
 		}
 		if spxDefs := result.spxDefinitionsForIdent(ident); spxDefs != nil {
 			identRange := RangeForNode(result.proj, ident)
->>>>>>> 4e5fb13e
 			for _, spxDef := range spxDefs {
 				target := URI(spxDef.ID.String())
 				links = append(links, DocumentLink{
