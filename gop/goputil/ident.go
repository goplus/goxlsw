--- conflicted
+++ resolved
@@ -41,13 +41,8 @@
 		}
 		collectIdentAtLine(ident)
 	}
-<<<<<<< HEAD
-	for ident := range typeInfo.Uses {
-		if ident.Implicit() {
-=======
 	for ident, obj := range typeInfo.Uses {
 		if defIdent := DefIdentFor(proj, obj); defIdent != nil && defIdent.Implicit() {
->>>>>>> 499d6f2c
 			continue
 		}
 		collectIdentAtLine(ident)
